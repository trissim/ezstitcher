numpy>=1.20.0
scikit-image>=0.18.0
scipy>=1.6.0
pandas>=1.2.0
imageio>=2.9.0
tifffile>=2021.1.1
imagecodecs>=2021.1.1  # Required for TIFF reading
ashlar>=1.14.0
opencv-python>=4.5.0
PyYAML>=6.0
zarr>=2.10.0 # For ZarrStorageAdapter
<<<<<<< HEAD
torch
torch-vision
jaxlib
cupy
tf-nightly
pygments>=2.10.0  # For syntax highlighting in TUI error dialogs
textual>=0.41.0  # Modern TUI framework for new textual_tui
=======
#torch
#torch-vision
#jaxlib
#cupy
#tf-nightly
pygments>=2.10.0  # For syntax highlighting in TUI error dialogs
textual
textual-universal-directorytree
>>>>>>> 59e69cf2
<|MERGE_RESOLUTION|>--- conflicted
+++ resolved
@@ -9,21 +9,11 @@
 opencv-python>=4.5.0
 PyYAML>=6.0
 zarr>=2.10.0 # For ZarrStorageAdapter
-<<<<<<< HEAD
-torch
-torch-vision
-jaxlib
-cupy
-tf-nightly
+#torch  # Optional - install with: pip install .[gpu]
+#torch-vision  # Optional - install with: pip install .[gpu]
+#jaxlib  # Optional - install with: pip install .[gpu]
+#cupy  # Optional - install with: pip install .[gpu]
+#tf-nightly  # Optional - install with: pip install .[gpu]
 pygments>=2.10.0  # For syntax highlighting in TUI error dialogs
 textual>=0.41.0  # Modern TUI framework for new textual_tui
-=======
-#torch
-#torch-vision
-#jaxlib
-#cupy
-#tf-nightly
-pygments>=2.10.0  # For syntax highlighting in TUI error dialogs
-textual
-textual-universal-directorytree
->>>>>>> 59e69cf2
+textual-universal-directorytree